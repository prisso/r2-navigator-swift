--- conflicted
+++ resolved
@@ -10,13 +10,8 @@
 		03C3CC68222DBD8600A01731 /* R2Shared.framework in Frameworks */ = {isa = PBXBuildFile; fileRef = 03C3CC67222DBD8600A01731 /* R2Shared.framework */; };
 		1D3A2F56218C85A100108B31 /* PageTransition.swift in Sources */ = {isa = PBXBuildFile; fileRef = 1D3A2F55218C85A100108B31 /* PageTransition.swift */; };
 		CA0B3AC3222EE555006D9363 /* PDFNavigatorViewController.swift in Sources */ = {isa = PBXBuildFile; fileRef = CA0B3AC2222EE555006D9363 /* PDFNavigatorViewController.swift */; };
-<<<<<<< HEAD
 		CAA7734E2271BC75006B33FE /* Link.swift in Sources */ = {isa = PBXBuildFile; fileRef = CAA7734D2271BC75006B33FE /* Link.swift */; };
-		CAB9086B22492D4C00711C3F /* Navigator.swift in Sources */ = {isa = PBXBuildFile; fileRef = CAB9086A22492D4C00711C3F /* Navigator.swift */; };
-		CACE84F82254BE5F00E19E8B /* PDFDocumentView.swift in Sources */ = {isa = PBXBuildFile; fileRef = CACE84F72254BE5F00E19E8B /* PDFDocumentView.swift */; };
-		CACE84FB2254BFEE00E19E8B /* EditingAction.swift in Sources */ = {isa = PBXBuildFile; fileRef = CACE84FA2254BFEE00E19E8B /* EditingAction.swift */; };
 		CAEACA222272EFBD00476340 /* ImageViewController.swift in Sources */ = {isa = PBXBuildFile; fileRef = CAEACA212272EFBD00476340 /* ImageViewController.swift */; };
-=======
 		CA479DC3226493570053445E /* UIView.swift in Sources */ = {isa = PBXBuildFile; fileRef = CA479DC2226493570053445E /* UIView.swift */; };
 		CA479DC52264AEA20053445E /* UIColor.swift in Sources */ = {isa = PBXBuildFile; fileRef = CA479DC42264AEA20053445E /* UIColor.swift */; };
 		CAA9A38D226F409C00BE1D6A /* fxl-wrapper.html in Resources */ = {isa = PBXBuildFile; fileRef = CAA9A38C226F409C00BE1D6A /* fxl-wrapper.html */; };
@@ -25,7 +20,6 @@
 		CACE84FB2254BFEE00E19E8B /* EditingAction.swift in Sources */ = {isa = PBXBuildFile; fileRef = CACE84FA2254BFEE00E19E8B /* EditingAction.swift */; };
 		CACE851F225CDE3400E19E8B /* FixedWebView.swift in Sources */ = {isa = PBXBuildFile; fileRef = CACE851E225CDE3300E19E8B /* FixedWebView.swift */; };
 		CACE8521225CDFB000E19E8B /* ReflowableWebView.swift in Sources */ = {isa = PBXBuildFile; fileRef = CACE8520225CDFB000E19E8B /* ReflowableWebView.swift */; };
->>>>>>> d46d8847
 		F341C2711F506ED5005E6758 /* UserSettings.swift in Sources */ = {isa = PBXBuildFile; fileRef = F341C2701F506ED5005E6758 /* UserSettings.swift */; };
 		F3E7D3D41F4D83B000DF166D /* r2-navigator-swift.h in Headers */ = {isa = PBXBuildFile; fileRef = F3E7D3C61F4D83B000DF166D /* r2-navigator-swift.h */; settings = {ATTRIBUTES = (Public, ); }; };
 		F3E7D3DE1F4D845B00DF166D /* BinaryLocation.swift in Sources */ = {isa = PBXBuildFile; fileRef = F3E7D3DD1F4D845B00DF166D /* BinaryLocation.swift */; };
@@ -40,13 +34,8 @@
 		03C3CC67222DBD8600A01731 /* R2Shared.framework */ = {isa = PBXFileReference; explicitFileType = wrapper.framework; path = R2Shared.framework; sourceTree = BUILT_PRODUCTS_DIR; };
 		1D3A2F55218C85A100108B31 /* PageTransition.swift */ = {isa = PBXFileReference; lastKnownFileType = sourcecode.swift; path = PageTransition.swift; sourceTree = "<group>"; };
 		CA0B3AC2222EE555006D9363 /* PDFNavigatorViewController.swift */ = {isa = PBXFileReference; lastKnownFileType = sourcecode.swift; path = PDFNavigatorViewController.swift; sourceTree = "<group>"; };
-<<<<<<< HEAD
 		CAA7734D2271BC75006B33FE /* Link.swift */ = {isa = PBXFileReference; lastKnownFileType = sourcecode.swift; path = Link.swift; sourceTree = "<group>"; };
-		CAB9086A22492D4C00711C3F /* Navigator.swift */ = {isa = PBXFileReference; lastKnownFileType = sourcecode.swift; path = Navigator.swift; sourceTree = "<group>"; };
-		CACE84F72254BE5F00E19E8B /* PDFDocumentView.swift */ = {isa = PBXFileReference; lastKnownFileType = sourcecode.swift; path = PDFDocumentView.swift; sourceTree = "<group>"; };
-		CACE84FA2254BFEE00E19E8B /* EditingAction.swift */ = {isa = PBXFileReference; lastKnownFileType = sourcecode.swift; path = EditingAction.swift; sourceTree = "<group>"; };
 		CAEACA212272EFBD00476340 /* ImageViewController.swift */ = {isa = PBXFileReference; lastKnownFileType = sourcecode.swift; path = ImageViewController.swift; sourceTree = "<group>"; };
-=======
 		CA479DC2226493570053445E /* UIView.swift */ = {isa = PBXFileReference; lastKnownFileType = sourcecode.swift; path = UIView.swift; sourceTree = "<group>"; };
 		CA479DC42264AEA20053445E /* UIColor.swift */ = {isa = PBXFileReference; lastKnownFileType = sourcecode.swift; path = UIColor.swift; sourceTree = "<group>"; };
 		CAA9A38C226F409C00BE1D6A /* fxl-wrapper.html */ = {isa = PBXFileReference; lastKnownFileType = text.html; path = "fxl-wrapper.html"; sourceTree = "<group>"; };
@@ -55,7 +44,6 @@
 		CACE84FA2254BFEE00E19E8B /* EditingAction.swift */ = {isa = PBXFileReference; lastKnownFileType = sourcecode.swift; path = EditingAction.swift; sourceTree = "<group>"; };
 		CACE851E225CDE3300E19E8B /* FixedWebView.swift */ = {isa = PBXFileReference; lastKnownFileType = sourcecode.swift; path = FixedWebView.swift; sourceTree = "<group>"; };
 		CACE8520225CDFB000E19E8B /* ReflowableWebView.swift */ = {isa = PBXFileReference; lastKnownFileType = sourcecode.swift; path = ReflowableWebView.swift; sourceTree = "<group>"; };
->>>>>>> d46d8847
 		F341C2701F506ED5005E6758 /* UserSettings.swift */ = {isa = PBXFileReference; fileEncoding = 4; lastKnownFileType = sourcecode.swift; path = UserSettings.swift; sourceTree = "<group>"; };
 		F3E7D3C31F4D83B000DF166D /* R2Navigator.framework */ = {isa = PBXFileReference; explicitFileType = wrapper.framework; includeInIndex = 0; path = R2Navigator.framework; sourceTree = BUILT_PRODUCTS_DIR; };
 		F3E7D3C61F4D83B000DF166D /* r2-navigator-swift.h */ = {isa = PBXFileReference; lastKnownFileType = sourcecode.c.h; path = "r2-navigator-swift.h"; sourceTree = "<group>"; };
@@ -91,24 +79,16 @@
 			path = PDF;
 			sourceTree = "<group>";
 		};
-<<<<<<< HEAD
-		CAA7734C2271BC65006B33FE /* Toolkit */ = {
+		CA479DC1226493390053445E /* Toolkit */ = {
 			isa = PBXGroup;
 			children = (
 				CAA7734D2271BC75006B33FE /* Link.swift */,
-=======
-		CA479DC1226493390053445E /* Toolkit */ = {
-			isa = PBXGroup;
-			children = (
 				CA479DC2226493570053445E /* UIView.swift */,
 				CA479DC42264AEA20053445E /* UIColor.swift */,
->>>>>>> d46d8847
 			);
 			path = Toolkit;
 			sourceTree = "<group>";
 		};
-<<<<<<< HEAD
-=======
 		CAA9A38A226F406300BE1D6A /* EPUB */ = {
 			isa = PBXGroup;
 			children = (
@@ -134,7 +114,6 @@
 			path = Resources;
 			sourceTree = "<group>";
 		};
->>>>>>> d46d8847
 		F3E7D3B91F4D83B000DF166D = {
 			isa = PBXGroup;
 			children = (
@@ -160,12 +139,8 @@
 				F3E7D3C71F4D83B000DF166D /* Info.plist */,
 				CAB9086A22492D4C00711C3F /* Navigator.swift */,
 				CACE84FA2254BFEE00E19E8B /* EditingAction.swift */,
-<<<<<<< HEAD
-				CAA7734C2271BC65006B33FE /* Toolkit */,
-=======
 				CAA9A38A226F406300BE1D6A /* EPUB */,
 				CA479DC1226493390053445E /* Toolkit */,
->>>>>>> d46d8847
 				CA0B3AC1222EE530006D9363 /* PDF */,
 				F3E7D42C1F4EE0DB00DF166D /* CBZ */,
 			);
@@ -285,11 +260,8 @@
 				CA0B3AC3222EE555006D9363 /* PDFNavigatorViewController.swift in Sources */,
 				F3E7D3E61F4D84EF00DF166D /* WebView.swift in Sources */,
 				F3E7D42E1F4EE0FE00DF166D /* CBZNavigatorViewController.swift in Sources */,
-<<<<<<< HEAD
 				CAA7734E2271BC75006B33FE /* Link.swift in Sources */,
-=======
 				CA479DC52264AEA20053445E /* UIColor.swift in Sources */,
->>>>>>> d46d8847
 				F3E7D3E01F4D847E00DF166D /* Disjunction.swift in Sources */,
 				CAEACA222272EFBD00476340 /* ImageViewController.swift in Sources */,
 				CACE84FB2254BFEE00E19E8B /* EditingAction.swift in Sources */,
